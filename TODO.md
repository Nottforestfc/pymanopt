--- conflicted
+++ resolved
@@ -1,25 +1,26 @@
 # Pymanopt TODO List
 
 - Development
-<<<<<<< HEAD
-=======
   - Integrate `flake8-import-order` into ci
->>>>>>> 405abc0d
   - Integrate flake8-docstrings (add 'docstring-convention = numpy' in [flake8]
     section of .flake8 file)
-  - Improve test coverage
 
-- Solvers:
-  - NelderMead: implement finite-differences hvp approximation to use
-    TrustRegions solver to compute the Karcher mean
+- **Improve test coverage**
 
 - Manifolds:
-  - Stiefel: simplify expressions of exponential map if possible
+  - Stiefel [@118](./pymanopt/manifolds/stiefel.py#L118): simplify expressions if possible
 
-- Miscellaneous:
-  - Always use "".format rather than "%s" % "bla"
-  - Drop python 3.5 support so we can switch to f-strings
-  - Deploy multiple versions of the documentation, e.g.
-    https://github.com/jdillard/continuous-sphinx/blob/master/_themes/sphinx_rtd_theme/versions.html
-  - Change color scheme of sphinx, e.g.
-    https://spinningup.openai.com/en/latest/index.html+- Solvers
+  - nelder_mead [@31](./pymanopt/solvers/nelder_mead.py#L31): need to decide what to do about the TR iterations
+  - Solvers cast to np.array before returning
+
+- Tools:
+  - autodiff theano and tensorflow: FixedRankEmbedded compatibility
+  - autodiff autograd: move type checking outside of compiled function
+  - autodiff/_theano [@82](./pymanopt/tools/autodiff/_theano.py#L82): fix theano's no Rop fallback for the product manifold/investigate whether this no Rop fallback is really necessary
+  - autodiff/_autograd: fix product manifold when one or more of the manifolds is FixedRankEmbedded
+
+- Misc:
+  - always use "".format rather than "%s" % "bla"
+  - set up pre-commit hook to run flake8 tests (also add this to contrib.md)
+  - drop python 3.5 support so we can switch to f-strings