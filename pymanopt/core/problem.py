--- conflicted
+++ resolved
@@ -97,18 +97,8 @@
             self._cost = self.backend.compile_function(self._original_cost,
                                                        self._arg)
         elif self._cost is None and callable(self._original_cost):
-<<<<<<< HEAD
             self._cost = self._original_cost
-=======
-            cost = self._original_cost
-        # If arg is a list it's a product manifold
-        if self._cost is None:
-            if isinstance(self._arg, list):
-                def costfunc(arglist): return cost(*arglist)
-                self._cost = costfunc
-            else:
-                self._cost = cost
->>>>>>> 39cb9c0d
+
         return self._cost
 
     @property
