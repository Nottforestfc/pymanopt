#!/bin/sh

set -o errexit

# With `pyenv` and its `pyenv-virtualenv` plugin installed, this script
# bootstraps a Python 3.7 development environment.

die() {
  echo $*
  exit 1
}

PYTHONVERSION="3.7.6"
NAME="pymanopt"
ENVNAME="$NAME-$PYTHONVERSION"

for p in pyenv pyenv-virtualenv; do
  command -v $p >/dev/null 2>&1 || { die "\`$p\` not found in PATH"; }
done

<<<<<<< HEAD
CONFIGURE_OPTS=--enable-shared pyenv install -s $PYTHONVERSION
pyenv virtualenv -f $PYTHONVERSION $ENVNAME
pyenv local $ENVNAME
pip install --upgrade pip setuptools wheel
pip install -r dev-requirements.txt
pip install -r requirements.txt
=======
CONFIGURE_OPTS=--enable-shared pyenv install 3.7.10
pyenv virtualenv 3.7.10 pymanopt-3.7.10
pip install pip==21.3.1 setuptools==47.1.0 wheel==0.37.0
pip install -r requirements/base.txt -r requirements/dev.txt
>>>>>>> e4bc12ed
<|MERGE_RESOLUTION|>--- conflicted
+++ resolved
@@ -6,28 +6,20 @@
 # bootstraps a Python 3.7 development environment.
 
 die() {
-  echo $*
+  echo "$@"
   exit 1
 }
-
-PYTHONVERSION="3.7.6"
-NAME="pymanopt"
-ENVNAME="$NAME-$PYTHONVERSION"
 
 for p in pyenv pyenv-virtualenv; do
   command -v $p >/dev/null 2>&1 || { die "\`$p\` not found in PATH"; }
 done
 
-<<<<<<< HEAD
-CONFIGURE_OPTS=--enable-shared pyenv install -s $PYTHONVERSION
-pyenv virtualenv -f $PYTHONVERSION $ENVNAME
-pyenv local $ENVNAME
-pip install --upgrade pip setuptools wheel
-pip install -r dev-requirements.txt
-pip install -r requirements.txt
-=======
-CONFIGURE_OPTS=--enable-shared pyenv install 3.7.10
-pyenv virtualenv 3.7.10 pymanopt-3.7.10
-pip install pip==21.3.1 setuptools==47.1.0 wheel==0.37.0
-pip install -r requirements/base.txt -r requirements/dev.txt
->>>>>>> e4bc12ed
+PYTHON_VERSION="3.7.10"
+NAME="pymanopt"
+ENV_NAME="$NAME-$PYTHON_VERSION"
+
+CONFIGURE_OPTS=--enable-shared pyenv install -s "$PYTHON_VERSION"
+pyenv virtualenv -f "$PYTHON_VERSION" "$ENV_NAME"
+pyenv local "$ENV_NAME"
+pip install -r requirements/ci.txt
+pip install -r requirements/base.txt -r requirements/dev.txt